--- conflicted
+++ resolved
@@ -975,7 +975,7 @@
             "flite",
             "picotts",
             "command",
-            "wavenet"
+            "wavenet",
         ], ("Invalid text to speech system: %s" % system)
 
         from .tts import (
@@ -985,6 +985,7 @@
             CommandSentenceSpeaker,
             PicoTTSSentenceSpeaker,
             DummySentenceSpeaker,
+            GoogleWaveNetSentenceSpeaker,
         )
 
         if system == "espeak":
@@ -1002,17 +1003,12 @@
         elif system == "command":
             # Use command-line text-to-speech system
             return CommandSentenceSpeaker
-<<<<<<< HEAD
-=======
         elif system == "wavenet":
             # Use WaveNet text-to-speech system
-            from .tts import GoogleWaveNetSentenceSpeaker
-
             return GoogleWaveNetSentenceSpeaker
         else:
             # Use dummy as a fallback
             from .tts import DummySentenceSpeaker
->>>>>>> b077023c
 
         # Use dummy as a fallback
         return DummySentenceSpeaker