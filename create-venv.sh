#!/usr/bin/env bash
set -e

# Process command-line arguments
no_flair="no"
for arg in "$@"; do
    shift
    case "${arg}" in
        "--no-flair") no_flair="yes" ;;
    esac
done

# Directory of *this* script
DIR="$( cd "$( dirname "$0" )" && pwd )"

# Place where downloaded artifacts are stored
download_dir="${DIR}/download"
mkdir -p "${download_dir}"

# CPU architecture
CPU_ARCH="$(lscpu | awk '/^Architecture/{print $2}')"
case "${CPU_ARCH}" in
    x86_64)
        FRIENDLY_ARCH=amd64
        ;;

    armv7l)
        FRIENDLY_ARCH=armhf
        ;;

    arm64v8)
        FRIENDLY_ARCH=aarch64
        ;;
esac

# Create a temporary directory for building stuff
temp_dir="$(mktemp -d)"

function cleanup {
    rm -rf "${temp_dir}"
}

trap cleanup EXIT

# -----------------------------------------------------------------------------
# Debian dependencies
# -----------------------------------------------------------------------------

echo "Installing system dependencies (${FRIENDLY_ARCH})"
sudo apt-get update
sudo apt-get install -y python3 python3-pip python3-venv python3-dev \
     python \
     build-essential autoconf autoconf-archive libtool automake bison \
     sox espeak flite swig portaudio19-dev \
     libatlas-base-dev \
     gfortran \
     sphinxbase-utils sphinxtrain pocketsphinx \
     jq checkinstall unzip xz-utils \
     curl

# -----------------------------------------------------------------------------
# Python 3.6
# -----------------------------------------------------------------------------

if [[ -z "$(which python3.6)" ]]; then
    echo "Installing Python 3.6 from source. This is going to take a LONG time."
    sudo apt-get install -y tk-dev libncurses5-dev libncursesw5-dev \
         libreadline6-dev libdb5.3-dev libgdbm-dev \
         libsqlite3-dev libssl-dev libbz2-dev \
         libexpat1-dev liblzma-dev zlib1g-dev

    python_file="${download_dir}/Python-3.6.8.tar.xz"
    if [[ ! -f "${python_file}" ]]; then
        python_url='https://www.python.org/ftp/python/3.6.8/Python-3.6.8.tar.xz'
        curl -sSfL -o "${python_file}" "${python_url}"
    fi

    tar -C "${temp_dir}" -xf "${python_file}"
    cd "${temp_dir}/Python-3.6.8" && \
        ./configure && \
        make -j 4 && \
        sudo make altinstall
fi

# -----------------------------------------------------------------------------
# Download dependencies
# -----------------------------------------------------------------------------

echo "Downloading dependencies"
bash download-dependencies.sh "${CPU_ARCH}"

# -----------------------------------------------------------------------------
# Virtual environment
# -----------------------------------------------------------------------------

cd "${DIR}"

PYTHON="python3.6"
VENV_PATH="${DIR}/.venv"
echo "${VENV_PATH}"

echo "Removing existing virtual environment"
rm -rf "${VENV_PATH}"

echo "Creating new virtual environment"
mkdir -p "${VENV_PATH}"
"${PYTHON}" -m venv "${VENV_PATH}"

# Extract Rhasspy tools
rhasspy_tools_file="${download_dir}/rhasspy-tools_${FRIENDLY_ARCH}.tar.gz"
echo "Extracting tools (${rhasspy_tools_file})"
tar -C "${VENV_PATH}" -xf "${rhasspy_tools_file}"

# Force .venv/lib to be used
export LD_LIBRARY_PATH="${VENV_PATH}/lib:${LD_LIBRARY_PATH}"

# shellcheck source=/dev/null
source "${VENV_PATH}/bin/activate"

echo "Installing Python requirements"
"${PYTHON}" -m pip install wheel
"${PYTHON}" -m pip install requests

openfst_url='https://github.com/synesthesiam/jsgf2fst/releases/download/v0.1.0/openfst-1.6.1.tar.gz'
INCLUDE_DIR="${VENV_PATH}/include" LIBRARY_DIR="${VENV_PATH}/lib" \
	           "${PYTHON}" -m pip install "${openfst_url}"

# pytorch is not available on ARM
case "${CPU_ARCH}" in
    armv7l|arm64v8)
	    no_flair="yes" ;;
esac

requirements_file="${DIR}/requirements.txt"
if [[ ! -z "${no_flair}" ]]; then
    echo "Excluding flair from virtual environment"
    grep -v flair "${requirements_file}" > "${temp_dir}/requirements.txt"
    requirements_file="${temp_dir}/requirements.txt"
fi

"${PYTHON}" -m pip install -r "${requirements_file}"

# -----------------------------------------------------------------------------
# Pocketsphinx for Python
# -----------------------------------------------------------------------------

pocketsphinx_file="${download_dir}/pocketsphinx-python.tar.gz"
"${PYTHON}" -m pip install "${pocketsphinx_file}"

# -----------------------------------------------------------------------------
# Snowboy
# -----------------------------------------------------------------------------

case "${CPU_ARCH}" in
    x86_64|armv7l)
        snowboy_file="${download_dir}/snowboy-1.3.0.tar.gz"
<<<<<<< HEAD
        if [[ ! -f "${snowboy_file}" ]]; then
            snowboy_url='https://github.com/Kitt-AI/snowboy/archive/v1.3.0.tar.gz'
            echo "Downloading snowboy (${snowboy_url})"
            curl -sSfL -o "${snowboy_file}" "${snowboy_url}"
        fi

=======
        echo "Installing snowboy"
>>>>>>> 98bbc014
        "${PYTHON}" -m pip install "${snowboy_file}"
        ;;

    *)
        echo "Not installing snowboy (${CPU_ARCH} not supported)"
esac

# -----------------------------------------------------------------------------
# Mycroft Precise
# -----------------------------------------------------------------------------

if [[ -z "$(which precise-engine)" ]]; then
    case "${CPU_ARCH}" in
        x86_64|armv7l)
            echo "Installing Mycroft Precise"
            precise_file="${download_dir}/precise-engine_0.3.0_${CPU_ARCH}.tar.gz"
            precise_install="${VENV_PATH}/lib"
            tar -C "${precise_install}" -xf "${precise_file}"
            ln -s "${precise_install}/precise-engine/precise-engine" "${VENV_PATH}/bin/precise-engine"
            ;;

        *)
            echo "Not installing Mycroft Precise (${CPU_ARCH} not supported)"
    esac
fi

# -----------------------------------------------------------------------------
# Kaldi
# -----------------------------------------------------------------------------

kaldi_file="${download_dir}/kaldi_${FRIENDLY_ARCH}.tar.gz"
echo "Installing Kaldi (${kaldi_file})"
mkdir -p "${DIR}/opt"
tar -C "${DIR}/opt" -xf "${kaldi_file}"

# -----------------------------------------------------------------------------
# Web Interface
# -----------------------------------------------------------------------------

rhasspy_web_file="${download_dir}/rhasspy-web-dist.tar.gz"
echo "Extracting web interface (${rhasspy_web_file})"
tar -C "${DIR}" -xf "${rhasspy_web_file}"

# -----------------------------------------------------------------------------

echo "Done"<|MERGE_RESOLUTION|>--- conflicted
+++ resolved
@@ -154,16 +154,6 @@
 case "${CPU_ARCH}" in
     x86_64|armv7l)
         snowboy_file="${download_dir}/snowboy-1.3.0.tar.gz"
-<<<<<<< HEAD
-        if [[ ! -f "${snowboy_file}" ]]; then
-            snowboy_url='https://github.com/Kitt-AI/snowboy/archive/v1.3.0.tar.gz'
-            echo "Downloading snowboy (${snowboy_url})"
-            curl -sSfL -o "${snowboy_file}" "${snowboy_url}"
-        fi
-
-=======
-        echo "Installing snowboy"
->>>>>>> 98bbc014
         "${PYTHON}" -m pip install "${snowboy_file}"
         ;;
 
