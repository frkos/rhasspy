--- conflicted
+++ resolved
@@ -14,27 +14,6 @@
 CPU_TO_FRIENDLY["arm64v8"]="aarch64"
 
 # CPU architecture
-<<<<<<< HEAD
-CPU_ARCHS=("x86_64" "armv7l" "arm64v8")
-FRIENDLY_ARCHS=("amd64" "armhf" "aarch64")
-
-if [[ ! -z "$1" ]]; then
-    CPU_ARCHS=("$1")
-    FRIENDLY_ARCHS=(${CPU_TO_FRIENDLY["$1"]})
-fi
-
-# -----------------------------------------------------------------------------
-# OpenFST
-# -----------------------------------------------------------------------------
-
-for FRIENDLY_ARCH in "${FRIENDLY_ARCHS[@]}"; do
-    openfst_file="${download_dir}/openfst_1.6.9-1_${FRIENDLY_ARCH}.deb"
-    if [[ ! -f "${openfst_file}" ]]; then
-        openfst_url="https://github.com/synesthesiam/docker-opengrm/releases/download/v1.3.4-${FRIENDLY_ARCH}/openfst_1.6.9-1_${FRIENDLY_ARCH}.deb"
-        echo "Downloading OpenFST pre-built binary (${openfst_url})"
-        curl -sSfL -o "${openfst_file}" "${openfst_url}"
-    fi
-=======
 if [[ -z "$1" ]]; then
     CPU_ARCHS=("x86_64" "armv7l" "arm64v8")
     FRIENDLY_ARCHS=("amd64" "armhf" "aarch64")
@@ -58,7 +37,6 @@
             curl -sSfL -o "${rhasspy_file}" "${rhasspy_file_url}"
         fi
     done
->>>>>>> 8d341dc3
 done
 
 # -----------------------------------------------------------------------------
@@ -98,49 +76,7 @@
 # Mycroft Precise
 # -----------------------------------------------------------------------------
 
-<<<<<<< HEAD
-for CPU_ARCH in "x86_64" "armv7l"
-do
-    precise_file="${download_dir}/precise-engine_0.3.0_${CPU_ARCH}.tar.gz"
-    if [[ ! -f "${precise_file}" ]]; then
-        precise_url="https://github.com/MycroftAI/mycroft-precise/releases/download/v0.3.0/precise-engine_0.3.0_${CPU_ARCH}.tar.gz"
-        echo "Downloading Mycroft Precise (${precise_url})"
-        curl -sSfL -o "${precise_file}" "${precise_url}"
-    fi
-done
-
-# -----------------------------------------------------------------------------
-# Opengrm
-# -----------------------------------------------------------------------------
-
-if [[ -z "$(which ngramcount)" ]]; then
-    # Download source
-    opengrm_file="${download_dir}/opengrm-ngram-1.3.3.tar.gz"
-    if [[ ! -f "${opengrm_file}" ]]; then
-        opengrm_url='https://www.opengrm.org/twiki/pub/GRM/NGramDownload/opengrm-ngram-1.3.3.tar.gz'
-        echo "Download Opengrm (${opengrm_url})"
-        curl -sSfLk -o "${opengrm_file}" "${opengrm_url}"
-    fi
-
-    # Download pre-built packages
-    for FRIENDLY_ARCH in "${FRIENDLY_ARCHS[@]}"; do
-        opengrm_file="${download_dir}/opengrm_1.3.4-1_${FRIENDLY_ARCH}.deb"
-        if [[ ! -f "${opengrm_file}" ]]; then
-            opengrm_url="https://github.com/synesthesiam/docker-opengrm/releases/download/v1.3.4-${FRIENDLY_ARCH}/opengrm_1.3.4-1_${FRIENDLY_ARCH}.deb"
-            echo "Downloading opengrm pre-built binary (${opengrm_url})"
-            curl -sSfL -o "${opengrm_file}" "${opengrm_url}"
-        fi
-    done
-fi
-
-# -----------------------------------------------------------------------------
-# Phonetisaurus
-# -----------------------------------------------------------------------------
-
-for FRIENDLY_ARCH in "${FRIENDLY_ARCHS[@]}"
-=======
 for CPU_ARCH in "${CPU_ARCHS}";
->>>>>>> 8d341dc3
 do
     case $CPU_ARCH in
         x86_64|armv7l)
